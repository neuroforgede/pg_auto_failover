--- conflicted
+++ resolved
@@ -122,16 +122,10 @@
 extern bool AllNodesHaveSameCandidatePriority(List *groupNodeList);
 extern int CountStandbyCandidates(AutoFailoverNode *primaryNode,
 								  List *stateList);
-<<<<<<< HEAD
 extern AutoFailoverNode * FindMostAdvancedStandby(List *groupNodeList);
-extern AutoFailoverNode * GetAutoFailoverNode(char *nodeName, int nodePort);
+extern AutoFailoverNode * GetAutoFailoverNode(char *nodeHost, int nodePort);
 extern AutoFailoverNode * GetAutoFailoverNodeWithId(int nodeid,
-													char *nodeName, int nodePort);
-=======
-extern AutoFailoverNode * GetAutoFailoverNode(char *nodeHost, int nodePort);
-extern AutoFailoverNode * GetAutoFailoverNodeWithId(int nodeid, char *nodeHost, int
-													nodePort);
->>>>>>> 7ac18c5d
+													char *nodeHost, int nodePort);
 extern AutoFailoverNode * OtherNodeInGroup(AutoFailoverNode *pgAutoFailoverNode);
 extern AutoFailoverNode * GetWritableNodeInGroup(char *formationId, int32 groupId);
 extern AutoFailoverNode * TupleToAutoFailoverNode(TupleDesc tupleDescriptor,
