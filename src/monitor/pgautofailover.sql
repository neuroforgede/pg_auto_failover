-- Copyright (c) Microsoft Corporation. All rights reserved.
-- Licensed under the PostgreSQL License.

-- complain if script is sourced in psql, rather than via CREATE EXTENSION
\echo Use "CREATE EXTENSION pgautofailover" to load this file. \quit

DO
$body$
BEGIN
   if not exists (select * from pg_catalog.pg_user where usename = 'autoctl_node')
   then
      create role autoctl_node with login;
   end if;
END
$body$;

CREATE SCHEMA pgautofailover;
GRANT USAGE ON SCHEMA pgautofailover TO autoctl_node;

CREATE TYPE pgautofailover.replication_state
    AS ENUM
 (
    'unknown',
    'init',
    'single',
    'wait_primary',
    'primary',
    'draining',
    'demote_timeout',
    'demoted',
    'catchingup',
    'secondary',
    'prepare_promotion',
    'stop_replication',
    'wait_standby',
    'maintenance',
    'join_primary',
    'apply_settings',
    'prepare_maintenance',
    'wait_maintenance',
    'report_lsn',
    'fast_forward',
    'join_secondary'
 );

CREATE TABLE pgautofailover.formation
 (
    formationid          text NOT NULL DEFAULT 'default',
    kind                 text NOT NULL DEFAULT 'pgsql',
    dbname               name NOT NULL DEFAULT 'postgres',
    opt_secondary        bool NOT NULL DEFAULT true,
    number_sync_standbys int  NOT NULL DEFAULT 0,
    PRIMARY KEY   (formationid)
 );
insert into pgautofailover.formation (formationid) values ('default');

CREATE FUNCTION pgautofailover.create_formation
 (
    IN formation_id         text,
    IN kind                 text,
    IN dbname               name,
    IN opt_secondary        bool,
    IN number_sync_standbys int,
   OUT formation_id         text,
   OUT kind                 text,
   OUT dbname               name,
   OUT opt_secondary        bool,
   OUT number_sync_standbys int
 )
RETURNS record LANGUAGE C STRICT SECURITY DEFINER
AS 'MODULE_PATHNAME', $$create_formation$$;

grant execute on function
      pgautofailover.create_formation(text,text,name,bool,int)
   to autoctl_node;

CREATE FUNCTION pgautofailover.drop_formation
 (
    IN formation_id  text
 )
RETURNS void LANGUAGE C STRICT SECURITY DEFINER
AS 'MODULE_PATHNAME', $$drop_formation$$;

grant execute on function pgautofailover.drop_formation(text) to autoctl_node;

CREATE FUNCTION pgautofailover.set_formation_number_sync_standbys
 (
    IN formation_id         text,
    IN number_sync_standbys int
 )
RETURNS bool LANGUAGE C STRICT SECURITY DEFINER
AS 'MODULE_PATHNAME', $$set_formation_number_sync_standbys$$;

grant execute on function
      pgautofailover.set_formation_number_sync_standbys(text, int)
   to autoctl_node;

CREATE TABLE pgautofailover.node
 (
    formationid          text not null default 'default',
    nodeid               bigserial,
    groupid              int not null,
    nodehost             text not null,
    nodeport             int not null,
    sysidentifier        bigint,
    goalstate            pgautofailover.replication_state not null default 'init',
    reportedstate        pgautofailover.replication_state not null,
    reportedpgisrunning  bool default true,
    reportedrepstate     text default 'async',
    reporttime           timestamptz not null default now(),
    reportedlsn          pg_lsn not null default '0/0',
    walreporttime        timestamptz not null default now(),
    health               integer not null default -1,
    healthchecktime      timestamptz not null default now(),
    statechangetime      timestamptz not null default now(),
    candidatepriority	 int not null default 100,
    replicationquorum	 bool not null default true,

    UNIQUE (nodehost, nodeport),
    --
    -- The EXCLUDE constraint only allows the same sysidentifier for all the
    -- nodes in the same group. The system_identifier is a property that is
    -- kept when implementing streaming replication and should be unique per
    -- Postgres instance in all other cases.
    --
    -- We allow the sysidentifier column to be NULL when registering a new
    -- primary server from scratch, because we have not done pg_ctl initdb
    -- at the time we call the register_node() function.
    --
    CONSTRAINT system_identifier_is_null_at_init_only
         CHECK (  (    sysidentifier IS NULL
                   AND reportedstate in ('init', 'wait_standby', 'catchingup') )
                OR sysidentifier IS NOT NULL),
    CONSTRAINT same_system_identifier_within_group
       EXCLUDE USING gist(groupid with =, sysidentifier with <>),
    PRIMARY KEY (nodeid),
    FOREIGN KEY (formationid) REFERENCES pgautofailover.formation(formationid)
 )
 -- we expect few rows and lots of UPDATE, let's benefit from HOT
 WITH (fillfactor = 25);

CREATE TABLE pgautofailover.event
 (
    eventid           bigserial not null,
    eventtime         timestamptz not null default now(),
    formationid       text not null,
    nodeid            bigint not null,
    groupid           int not null,
    nodehost          text not null,
    nodeport          integer not null,
    reportedstate     pgautofailover.replication_state not null,
    goalstate         pgautofailover.replication_state not null,
    reportedrepstate  text,
    reportedlsn       pg_lsn not null default '0/0',
    candidatepriority int,
    replicationquorum bool,
    description       text,

    PRIMARY KEY (eventid)
 );

GRANT SELECT ON ALL TABLES IN SCHEMA pgautofailover TO autoctl_node;

CREATE FUNCTION pgautofailover.set_node_nodehost
 (
    IN node_id   bigint,
    IN node_name text,
   OUT node_id   bigint,
   OUT name      text,
   OUT port      int
 )
RETURNS record LANGUAGE SQL STRICT SECURITY DEFINER
AS $$
      update pgautofailover.node
         set nodehost = node_name
       where nodeid = node_id
   returning nodeid, nodehost, nodeport;
$$;

grant execute on function pgautofailover.set_node_nodehost(bigint,text)
   to autoctl_node;

CREATE FUNCTION pgautofailover.set_node_system_identifier
 (
    IN node_id             bigint,
    IN node_sysidentifier  bigint,
   OUT node_id             bigint,
   OUT name                text,
   OUT port                int
 )
RETURNS record LANGUAGE SQL STRICT SECURITY DEFINER
AS $$
      update pgautofailover.node
         set sysidentifier = node_sysidentifier
       where nodeid = node_id
   returning nodeid, nodehost, nodeport;
$$;

grant execute on function pgautofailover.set_node_nodehost(bigint,text)
   to autoctl_node;


CREATE FUNCTION pgautofailover.register_node
 (
    IN formation_id         text,
    IN node_name            text,
    IN node_port            int,
    IN dbname               name,
    IN sysidentifier        bigint default 0,
    IN desired_group_id     int default -1,
    IN initial_group_role   pgautofailover.replication_state default 'init',
    IN node_kind            text default 'standalone',
    IN candidate_priority 	int default 100,
    IN replication_quorum	bool default true,
   OUT assigned_node_id     int,
   OUT assigned_group_id    int,
   OUT assigned_group_state pgautofailover.replication_state,
   OUT assigned_candidate_priority 	int,
   OUT assigned_replication_quorum  bool
 )
RETURNS record LANGUAGE C STRICT SECURITY DEFINER
AS 'MODULE_PATHNAME', $$register_node$$;

grant execute on function
      pgautofailover.register_node(text,text,int,name,bigint,int,pgautofailover.replication_state,text, int, bool)
   to autoctl_node;


CREATE FUNCTION pgautofailover.node_active
 (
    IN formation_id           		text,
    IN node_name              		text,
    IN node_port              		int,
    IN current_node_id        		int default -1,
    IN current_group_id       		int default -1,
    IN current_group_role     		pgautofailover.replication_state default 'init',
    IN current_pg_is_running  		bool default true,
    IN current_lsn			  		pg_lsn default '0/0',
    IN current_rep_state      		text default '',
   OUT assigned_node_id       		int,
   OUT assigned_group_id      		int,
   OUT assigned_group_state   		pgautofailover.replication_state,
   OUT assigned_candidate_priority 	int,
   OUT assigned_replication_quorum  bool
 )
RETURNS record LANGUAGE C STRICT SECURITY DEFINER
AS 'MODULE_PATHNAME', $$node_active$$;

grant execute on function
      pgautofailover.node_active(text,text,int,int,int,
                          pgautofailover.replication_state,bool,pg_lsn,text)
   to autoctl_node;

CREATE FUNCTION pgautofailover.get_nodes
 (
    IN formation_id     text default 'default',
    IN group_id         int default NULL,
   OUT node_id          int,
   OUT node_name        text,
   OUT node_port        int,
   OUT node_lsn         pg_lsn,
   OUT node_is_primary  bool
 )
RETURNS SETOF record LANGUAGE C
AS 'MODULE_PATHNAME', $$get_nodes$$;

comment on function pgautofailover.get_nodes(text,int)
        is 'get all the nodes in a group';

grant execute on function pgautofailover.get_nodes(text,int)
   to autoctl_node;

CREATE FUNCTION pgautofailover.get_primary
 (
    IN formation_id      text default 'default',
    IN group_id          int default 0,
   OUT primary_node_id   int,
   OUT primary_name      text,
   OUT primary_port      int
 )
RETURNS record LANGUAGE C STRICT SECURITY DEFINER
AS 'MODULE_PATHNAME', $$get_primary$$;

comment on function pgautofailover.get_primary(text,int)
        is 'get the writable node for a group';

grant execute on function pgautofailover.get_primary(text,int)
   to autoctl_node;

CREATE FUNCTION pgautofailover.get_other_nodes
 (
    IN node_name        text,
    IN node_port        int,
   OUT node_id          int,
   OUT node_name        text,
   OUT node_port        int,
   OUT node_lsn         pg_lsn,
   OUT node_is_primary  bool
 )
RETURNS SETOF record LANGUAGE C STRICT
AS 'MODULE_PATHNAME', $$get_other_nodes$$;

comment on function pgautofailover.get_other_nodes(text,int)
        is 'get the other nodes in a group';

grant execute on function pgautofailover.get_other_nodes(text,int)
   to autoctl_node;

CREATE FUNCTION pgautofailover.get_other_nodes
 (
    IN node_name        text,
    IN node_port        int,
    IN current_state    pgautofailover.replication_state,
   OUT node_id          int,
   OUT node_name        text,
   OUT node_port        int,
   OUT node_lsn         pg_lsn,
   OUT node_is_primary  bool
 )
RETURNS SETOF record LANGUAGE C STRICT
AS 'MODULE_PATHNAME', $$get_other_nodes$$;

comment on function pgautofailover.get_other_nodes
                    (text,int,pgautofailover.replication_state)
        is 'get the other nodes in a group, filtering on current_state';

grant execute on function pgautofailover.get_other_nodes
                          (text,int,pgautofailover.replication_state)
   to autoctl_node;

CREATE FUNCTION pgautofailover.get_coordinator
 (
    IN formation_id  text default 'default',
   OUT node_name     text,
   OUT node_port     int
 )
RETURNS SETOF record LANGUAGE SQL STRICT
AS $$
  select nodehost, nodeport
    from pgautofailover.node
         join pgautofailover.formation using(formationid)
   where formationid = formation_id
     and groupid = 0
     and goalstate in ('single', 'wait_primary', 'primary')
     and reportedstate in ('single', 'wait_primary', 'primary');
$$;

grant execute on function pgautofailover.get_coordinator(text)
   to autoctl_node;

CREATE FUNCTION pgautofailover.remove_node
 (
   node_name text,
   node_port int default 5432
 )
RETURNS bool LANGUAGE C STRICT SECURITY DEFINER
AS 'MODULE_PATHNAME', $$remove_node$$;

comment on function pgautofailover.remove_node(text,int)
        is 'remove a node from the monitor';

grant execute on function pgautofailover.remove_node(text,int)
   to autoctl_node;

CREATE FUNCTION pgautofailover.perform_failover
 (
  formation_id text default 'default',
  group_id     int  default 0
 )
RETURNS void LANGUAGE C STRICT SECURITY DEFINER
AS 'MODULE_PATHNAME', $$perform_failover$$;

comment on function pgautofailover.perform_failover(text,int)
        is 'manually failover from the primary to the secondary';

grant execute on function pgautofailover.perform_failover(text,int)
   to autoctl_node;

CREATE FUNCTION pgautofailover.start_maintenance
 (
   node_name text,
   node_port int default 5432
 )
RETURNS bool LANGUAGE C STRICT SECURITY DEFINER
AS 'MODULE_PATHNAME', $$start_maintenance$$;

comment on function pgautofailover.start_maintenance(text,int)
        is 'set a node in maintenance state';

grant execute on function pgautofailover.start_maintenance(text,int)
   to autoctl_node;

CREATE FUNCTION pgautofailover.stop_maintenance
 (
   node_name text,
   node_port int default 5432
 )
RETURNS bool LANGUAGE C STRICT SECURITY DEFINER
AS 'MODULE_PATHNAME', $$stop_maintenance$$;

comment on function pgautofailover.stop_maintenance(text,int)
        is 'set a node out of maintenance state';

grant execute on function pgautofailover.stop_maintenance(text,int)
   to autoctl_node;

CREATE FUNCTION pgautofailover.last_events
 (
  count int default 10
 )
RETURNS SETOF pgautofailover.event LANGUAGE SQL STRICT
AS $$
with last_events as
(
  select eventid, eventtime, formationid,
         nodeid, groupid, nodehost, nodeport,
         reportedstate, goalstate,
         reportedrepstate, reportedlsn, candidatepriority, replicationquorum, description
    from pgautofailover.event
order by eventid desc
   limit count
)
select * from last_events order by eventtime, eventid;
$$;

comment on function pgautofailover.last_events(int)
        is 'retrieve last COUNT events';

CREATE FUNCTION pgautofailover.last_events
 (
  formation_id text default 'default',
  count        int  default 10
 )
RETURNS SETOF pgautofailover.event LANGUAGE SQL STRICT
AS $$
with last_events as
(
    select eventid, eventtime, formationid,
           nodeid, groupid, nodehost, nodeport,
           reportedstate, goalstate,
           reportedrepstate, reportedlsn, candidatepriority, replicationquorum, description
      from pgautofailover.event
     where formationid = formation_id
  order by eventid desc
     limit count
)
select * from last_events order by eventtime, eventid;
$$;

comment on function pgautofailover.last_events(text,int)
        is 'retrieve last COUNT events for given formation';

CREATE FUNCTION pgautofailover.last_events
 (
  formation_id text,
  group_id     int,
  count        int default 10
 )
RETURNS SETOF pgautofailover.event LANGUAGE SQL STRICT
AS $$
with last_events as
(
    select eventid, eventtime, formationid,
           nodeid, groupid, nodehost, nodeport,
           reportedstate, goalstate,
           reportedrepstate, reportedlsn, candidatepriority, replicationquorum, description
      from pgautofailover.event
     where formationid = formation_id
       and groupid = group_id
  order by eventid desc
     limit count
)
select * from last_events order by eventtime, eventid;
$$;

comment on function pgautofailover.last_events(text,int,int)
        is 'retrieve last COUNT events for given formation and group';

CREATE FUNCTION pgautofailover.current_state
 (
    IN formation_id         text default 'default',
   OUT nodehost             text,
   OUT nodeport             int,
   OUT group_id             int,
   OUT node_id              bigint,
   OUT current_group_state  pgautofailover.replication_state,
   OUT assigned_group_state pgautofailover.replication_state,
   OUT candidate_priority	int,
   OUT replication_quorum	bool
 )
RETURNS SETOF record LANGUAGE SQL STRICT
AS $$
   select nodehost, nodeport, groupid, nodeid, reportedstate, goalstate,
   		candidatepriority, replicationquorum
   from pgautofailover.node
   where formationid = formation_id
 order by groupid, nodeid;
$$;

comment on function pgautofailover.current_state(text)
        is 'get the current state of both nodes of a formation';

CREATE FUNCTION pgautofailover.current_state
 (
    IN formation_id         text,
    IN group_id             int,
   OUT nodehost             text,
   OUT nodeport             int,
   OUT group_id             int,
   OUT node_id              bigint,
   OUT current_group_state  pgautofailover.replication_state,
   OUT assigned_group_state pgautofailover.replication_state,
   OUT candidate_priority	int,
   OUT replication_quorum	bool
 )
RETURNS SETOF record LANGUAGE SQL STRICT
AS $$
   select nodehost, nodeport, groupid, nodeid, reportedstate, goalstate,
   		  candidatepriority, replicationquorum
   from pgautofailover.node
   where formationid = formation_id
      and groupid = group_id
 order by groupid, nodeid;
$$;

comment on function pgautofailover.current_state(text, int)
        is 'get the current state of both nodes of a group in a formation';

CREATE FUNCTION pgautofailover.formation_uri
 (
    IN formation_id         text DEFAULT 'default',
    IN sslmode              text DEFAULT 'prefer',
    IN sslrootcert          text DEFAULT '',
    IN sslcrl               text DEFAULT ''
 )
RETURNS text LANGUAGE SQL STRICT
AS $$
    select case
           when string_agg(format('%s:%s', nodehost, nodeport),',') is not null
           then format(
               'postgres://%s/%s?target_session_attrs=read-write&sslmode=%s%s%s',
               string_agg(format('%s:%s', nodehost, nodeport),','),
               -- as we join formation on node we get the same dbname for all
               -- entries, pick one.
               min(dbname),
               min(sslmode),
               CASE WHEN min(sslrootcert) = ''
                   THEN ''
                   ELSE '&sslrootcert=' || sslrootcert
               END,
               CASE WHEN min(sslcrl) = ''
                   THEN ''
                   ELSE '&sslcrl=' || sslcrl
               END
           )
           end as uri
      from pgautofailover.node as node
           join pgautofailover.formation using(formationid)
     where formationid = formation_id
       and groupid = 0;
$$;

CREATE FUNCTION pgautofailover.enable_secondary
 (
   formation_id text
 )
RETURNS bool LANGUAGE C STRICT SECURITY DEFINER
AS 'MODULE_PATHNAME', $$enable_secondary$$;

comment on function pgautofailover.enable_secondary(text)
        is 'changes the state of a formation to assign secondaries for nodes when added';

CREATE FUNCTION pgautofailover.disable_secondary
 (
   formation_id text
 )
RETURNS bool LANGUAGE C STRICT SECURITY DEFINER
AS 'MODULE_PATHNAME', $$disable_secondary$$;

comment on function pgautofailover.disable_secondary(text)
        is 'changes the state of a formation to disable the assignment of secondaries for nodes when added';


CREATE OR REPLACE FUNCTION pgautofailover.update_secondary_check()
  RETURNS trigger
  LANGUAGE 'plpgsql'
AS $$
declare
  nodeid        integer := null;
  reportedstate pgautofailover.replication_state := null;
begin
	-- when secondary changes from true to false, check all nodes remaining are primary
	if     new.opt_secondary is false
	   and new.opt_secondary is distinct from old.opt_secondary
	then
		select node.nodeid, node.reportedstate
		  into nodeid, reportedstate
		  from pgautofailover.node
		 where node.formationid = new.formationid
		   and node.reportedstate <> 'single';

		if nodeid is not null
		then
		    raise exception object_not_in_prerequisite_state
		      using
		        message = 'formation has nodes that are not in SINGLE state',
		         detail = 'nodeid ' || nodeid || ' is in state ' || reportedstate,
		           hint = 'drop secondary nodes before disabling secondaries on formation';
		end if;
	end if;

    return new;
end
$$;

comment on function pgautofailover.update_secondary_check()
        is 'performs a check when changes to hassecondary on pgautofailover.formation are made, verifying cluster state allows the change';

CREATE TRIGGER disable_secondary_check
	BEFORE UPDATE
	ON pgautofailover.formation
	FOR EACH ROW
	EXECUTE PROCEDURE pgautofailover.update_secondary_check();


CREATE FUNCTION pgautofailover.set_node_candidate_priority
 (
    IN nodeid				int,
	IN nodehost             text,
	IN nodeport             int,
    IN candidate_priority	int
 )
RETURNS bool LANGUAGE C STRICT SECURITY DEFINER
AS 'MODULE_PATHNAME', $$set_node_candidate_priority$$;

comment on function pgautofailover.set_node_candidate_priority(int, text, int, int)
        is 'sets the candidate priority value for a node. Expects a priority value between 0 and 100. 0 if the node is not a candidate to be promoted to be primary.';

grant execute on function
      pgautofailover.set_node_candidate_priority(int, text, int, int)
   to autoctl_node;

CREATE FUNCTION pgautofailover.set_node_replication_quorum
 (
<<<<<<< HEAD
    IN nodeid             int,
    IN nodename           text,
    IN nodeport           int,
    IN replication_quorum bool
=======
    IN nodeid				int,
	IN nodehost             text,
	IN nodeport             int,
    IN replication_quorum	bool
>>>>>>> 7ac18c5d
 )
RETURNS bool LANGUAGE C STRICT SECURITY DEFINER
AS 'MODULE_PATHNAME', $$set_node_replication_quorum$$;

comment on function pgautofailover.set_node_replication_quorum(int, text, int, bool)
        is 'sets the replication quorum value for a node. true if the node participates in write quorum';

grant execute on function
      pgautofailover.set_node_replication_quorum(int, text, int, bool)
   to autoctl_node;


create function pgautofailover.synchronous_standby_names
 (
    IN formation_id text default 'default',
    IN group_id     int default 0
 )
returns text language C strict
AS 'MODULE_PATHNAME', $$synchronous_standby_names$$;

comment on function pgautofailover.synchronous_standby_names(text, int)
        is 'get the synchronous_standby_names setting for a given group';

grant execute on function
      pgautofailover.synchronous_standby_names(text, int)
   to autoctl_node;


CREATE OR REPLACE FUNCTION pgautofailover.adjust_number_sync_standbys()
  RETURNS trigger
  LANGUAGE 'plpgsql'
AS $$
declare
  standby_count integer := null;
  number_sync_standbys integer := null;
begin
   select count(*) - 1
     into standby_count
     from pgautofailover.node
    where formationid = old.formationid;

   select formation.number_sync_standbys
     into number_sync_standbys
     from pgautofailover.formation
    where formation.formationid = old.formationid;

  if number_sync_standbys > 1
  then
    -- we must have number_sync_standbys + 1 <= standby_count
    if (number_sync_standbys + 1) > standby_count
    then
      update pgautofailover.formation
         set number_sync_standbys = greatest(standby_count - 1, 1)
       where formation.formationid = old.formationid;
    end if;
  end if;

  return old;
end
$$;

comment on function pgautofailover.adjust_number_sync_standbys()
        is 'adjust formation number_sync_standbys when removing a node, if needed';

CREATE TRIGGER adjust_number_sync_standbys
         AFTER DELETE
            ON pgautofailover.node
           FOR EACH ROW
       EXECUTE PROCEDURE pgautofailover.adjust_number_sync_standbys();<|MERGE_RESOLUTION|>--- conflicted
+++ resolved
@@ -642,17 +642,10 @@
 
 CREATE FUNCTION pgautofailover.set_node_replication_quorum
  (
-<<<<<<< HEAD
     IN nodeid             int,
-    IN nodename           text,
+    IN nodehost           text,
     IN nodeport           int,
     IN replication_quorum bool
-=======
-    IN nodeid				int,
-	IN nodehost             text,
-	IN nodeport             int,
-    IN replication_quorum	bool
->>>>>>> 7ac18c5d
  )
 RETURNS bool LANGUAGE C STRICT SECURITY DEFINER
 AS 'MODULE_PATHNAME', $$set_node_replication_quorum$$;
